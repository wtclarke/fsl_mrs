<<<<<<< HEAD
###########################################################################
# This file defines the build process for fsl-mrs, as hosted at:
#
#    https://git.fmrib.ox.ac.uk/fsl/fsl_mrs
#
# The build pipeline currently comprises the following stages:
#
#    1. style:     Check coding style - allowed to fail
#
#    2. test:      Unit tests
#
#    3. doc:       Building user documentation which appears at:
#                   https://open.win.ox.ac.uk/pages/fsl/fsl_mrs/
#
#    4. build:     Building source and wheel distributions for
#                  releases
#
# A custom docker image is used for the test job - images are
# available at:
#
#    https://hub.docker.com/u/wtclarke/
#
# Stage run conditions:
# Style is run in all cases, but allowed to fail.
# Test is run in all cases.
# Doc is only run on master branches.
# Build is run only with releases on upstream repo.
#
###########################################################################
=======
include:
 - project: fsl/fsl-ci-rules
   file:    .gitlab-ci.yml
>>>>>>> 69b1442e

stages:
  - style
  - test
  - doc
<<<<<<< HEAD
  - build

####################################
# These anchors are used to restrict
# when and where jobs are executed.
####################################


.only_upstream: &only_upstream
  only:
    - branches@fsl/fsl_mrs


.only_master: &only_master
  only:
    - master


.only_releases: &only_releases
  only:
    - tags@fsl/fsl_mrs


.except_releases: &except_releases
  except:
    - tags


# ############
# # 1. style 
# ############
=======
  - fsl-ci-pre
  - fsl-ci-build
  - fsl-ci-deploy
>>>>>>> 69b1442e

flake8:
  image: python:3.7-slim-buster
  stage: style
  before_script:
  - python --version
  - pip install flake8  
  script:
  - flake8 fsl_mrs
  allow_failure: true

############
# 2. test 
############

pytest:
  image: wtclarke/fsl_mrs_tests:1.0
  stage: test
  variables:
    GIT_SUBMODULE_STRATEGY: normal
  before_script:
  - conda init bash
  - source ~/.bashrc 
  - conda create -n fsl_mrs -y python=3.7
  - conda activate fsl_mrs
  - conda install -y -c conda-forge -c https://fsl.fmrib.ox.ac.uk/fsldownloads/fslconda/channel/ --file requirements.txt
  - conda install -y -c conda-forge pytest
  - pip install .
  script:
  - pytest fsl_mrs/tests

############
# 3. doc 
############

pages:
  <<: *only_master
  image: python:3.7
  stage: doc
  script:
  - pip install -U sphinx sphinx_rtd_theme
  - pip install .
  - sphinx-build -b html ./docs/user_docs public
  artifacts:
    paths:
    - public

############
# 3. build 
############

build-conda-dist:
  <<: *only_releases
  image: wtclarke/fsl_mrs_build:1.0
  stage: build
  variables:
    GIT_SUBMODULE_STRATEGY: normal
  before_script:
  - conda init bash
  - source ~/.bashrc
  - conda activate fsl_build
  script:  
  - conda build --output-folder ./dist/ -c defaults -c conda-forge -c https://fsl.fmrib.ox.ac.uk/fsldownloads/fslconda/channel/ ./.conda
  artifacts:
    paths:
    - ./dist<|MERGE_RESOLUTION|>--- conflicted
+++ resolved
@@ -1,4 +1,3 @@
-<<<<<<< HEAD
 ###########################################################################
 # This file defines the build process for fsl-mrs, as hosted at:
 #
@@ -11,10 +10,11 @@
 #    2. test:      Unit tests
 #
 #    3. doc:       Building user documentation which appears at:
-#                   https://open.win.ox.ac.uk/pages/fsl/fsl_mrs/
+#                  https://open.win.ox.ac.uk/pages/fsl/fsl_mrs/
 #
-#    4. build:     Building source and wheel distributions for
-#                  releases
+#    4. build     
+#       & deploy:  Build in three stages fsl-ci-pre, fsl-ci-build, 
+#                  sl-ci-deploy
 #
 # A custom docker image is used for the test job - images are
 # available at:
@@ -25,21 +25,21 @@
 # Style is run in all cases, but allowed to fail.
 # Test is run in all cases.
 # Doc is only run on master branches.
-# Build is run only with releases on upstream repo.
+# Build stages are run according to the rules associated 
+#   with https://git.fmrib.ox.ac.uk/fsl/fsl-ci-rules
 #
 ###########################################################################
-=======
 include:
  - project: fsl/fsl-ci-rules
    file:    .gitlab-ci.yml
->>>>>>> 69b1442e
 
 stages:
   - style
   - test
   - doc
-<<<<<<< HEAD
-  - build
+  - fsl-ci-pre
+  - fsl-ci-build
+  - fsl-ci-deploy
 
 ####################################
 # These anchors are used to restrict
@@ -70,12 +70,6 @@
 # ############
 # # 1. style 
 # ############
-=======
-  - fsl-ci-pre
-  - fsl-ci-build
-  - fsl-ci-deploy
->>>>>>> 69b1442e
-
 flake8:
   image: python:3.7-slim-buster
   stage: style
@@ -120,24 +114,4 @@
   - sphinx-build -b html ./docs/user_docs public
   artifacts:
     paths:
-    - public
-
-############
-# 3. build 
-############
-
-build-conda-dist:
-  <<: *only_releases
-  image: wtclarke/fsl_mrs_build:1.0
-  stage: build
-  variables:
-    GIT_SUBMODULE_STRATEGY: normal
-  before_script:
-  - conda init bash
-  - source ~/.bashrc
-  - conda activate fsl_build
-  script:  
-  - conda build --output-folder ./dist/ -c defaults -c conda-forge -c https://fsl.fmrib.ox.ac.uk/fsldownloads/fslconda/channel/ ./.conda
-  artifacts:
-    paths:
-    - ./dist+    - public